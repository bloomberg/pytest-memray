--- conflicted
+++ resolved
@@ -1,13 +1,11 @@
-<<<<<<< HEAD
+from __future__ import annotations
+
+from memray import AllocationRecord
+
 from dataclasses import dataclass
 from typing import List
 from typing import Optional
 from typing import Tuple
-=======
-from __future__ import annotations
->>>>>>> b53e804e
-
-from memray import AllocationRecord
 
 from .utils import parse_memory_string
 from .utils import sizeof_fmt
@@ -24,7 +22,6 @@
     total_allocated_memory: int
     allocations: List[AllocationRecord]
 
-<<<<<<< HEAD
     def as_section(self) -> PytestSection:
         """Return a tuple in the format expected by section reporters."""
         total_memory_str = sizeof_fmt(self.total_allocated_memory)
@@ -52,7 +49,7 @@
         )
 
 
-def limit_memory(limit, *, _allocations) -> Optional[FailedTestMemoryInfo]:
+def limit_memory(limit: str, *, _allocations: list[AllocationRecord]) -> Optional[FailedTestMemoryInfo]:
     """Limit memory used by the test."""
     max_memory = parse_memory_string(limit)
     total_allocated_memory = sum(record.size for record in _allocations)
@@ -60,33 +57,8 @@
         return
 
     return FailedTestMemoryInfo(max_memory, total_allocated_memory, _allocations)
-=======
-def limit_memory(
-    limit: str, *, _allocations: list[AllocationRecord]
-) -> tuple[str, str] | None:
-    """Limit memory used by the test"""
-    max_memory = parse_memory_string(limit)
-    total_allocated_memory = sum(record.size for record in _allocations)
-    if total_allocated_memory < max_memory:
-        return None
-    total_memory_str = sizeof_fmt(total_allocated_memory)
-    max_memory_str = sizeof_fmt(max_memory)
-    text_lines = [
-        f"Test is using {total_memory_str} out of limit of {max_memory_str}",
-        "List of allocations: ",
-    ]
-    for record in _allocations:
-        size = record.size
-        stack_trace = record.stack_trace()
-        if not stack_trace:
-            continue
-        (function, file, line), *_ = stack_trace
-        text_lines.append(f"\t- {function}:{file}:{line} -> {sizeof_fmt(size)}")
-
-    return "memray-max-memory", "\n".join(text_lines)
 
 
 __all__ = [
     "limit_memory",
-]
->>>>>>> b53e804e
+]