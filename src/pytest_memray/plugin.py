--- conflicted
+++ resolved
@@ -135,13 +135,8 @@
             res = marker_fn(*marker.args, **marker.kwargs, _allocations=allocations)
             if res:
                 report.outcome = "failed"
-<<<<<<< HEAD
-                report.longrepr = result.as_longrepr()
-                report.sections.append(result.as_section())
-=======
-                report.longrepr = f"Memray detected problems with test {item.nodeid}"
-                report.sections.append(res)
->>>>>>> b53e804e
+                report.longrepr = res.as_longrepr()
+                report.sections.append(res.as_section())
                 outcome.force_result(report)
         return None
 
